--- conflicted
+++ resolved
@@ -180,12 +180,6 @@
 	ctx, cancel := context.WithCancel(ctx)
 	defer cancel()
 
-<<<<<<< HEAD
-	defer func() {
-		if err := conn.Close(); err != nil {
-			s.errorLog("failed to close connection: %v", err)
-		}
-=======
 	var closeOnce sync.Once
 
 	defer func() {
@@ -204,7 +198,6 @@
 				s.errorLog("failed to close connection: %v", err)
 			}
 		})
->>>>>>> 4efc55ea
 	}()
 
 	dec := json.NewDecoder(conn)
